import {connect} from 'react-redux';
import {getDicParList, getAreaList, setLoadingVisible} from '../actions/actionCreator';
import React, {Component} from 'react'
import {Input, InputNumber, Select, Icon, Button, Row, Col, Checkbox, Tag, Spin, Radio, DatePicker} from 'antd'
import './search.less';
import moment from 'moment';
import SearchBox from './searchBox';

// const CheckboxGroup = Checkbox.Group;
// const ButtonGroup = Button.Group;
const Option = Select.Option;
const businessChanceDefine = [{value: '0', key: '已报备'}, {value: '1', key: '已带看'}];
let t = null;
class SearchCondition extends Component {
    state = {
        expandSearchCondition: true,
        filterTags: [],
        condition: {
            keyWord: '',
            tradePlannings: [],//业态规划 租壹屋
            businessTypes: [],//经营类型 租壹屋
            isCooperate: false,//是否战略合作 租壹屋
            customerLevel: null,//客户等级
            requirementLevel: null,//需求等级
            businessChance: [],//商机阶段
            customerSource: [],//客户来源
            invalidTypes: [],//无效类型
            followUpStart: null,//跟进
            followUpEnd: null,
            createDateStart: null,//录入时间
            createDateEnd: null,
            acreageStart: null,//面积
            acreageEnd: null,
            priceStart: null,//价格
            priceEnd: null,
            firstAreaKey: '0',//意向区域
            secondAreaKey: '0',
            thirdAreaKey: '0',
            orderRule: false,
            isOnlyRepeat: false,
            pageIndex: 0,
            pageSize: 10
        },
        firstAreaOption: [],
        secondAreaOption: [],
        thirdAreaOption: [],
        selectedMenuKey: 'menu_index',
        searchHandleMethod: null//searchbox的查询方法
    }
    componentWillMount() {

        this.props.dispatch(getDicParList(["CUSTOMER_LEVEL", "REQUIREMENT_LEVEL", "CUSTOMER_SOURCE", "INVALID_REASON", "RATE_PROGRESS", "REQUIREMENT_TYPE"]));
        this.props.dispatch(getAreaList());
    }
    componentDidMount() {
        console.log(this.props.user, '用户信息')

        // if (this.props.user) {
        //     this.setState({
        //         condition: Object.assign((this.state.condition.firstAreaKey), this.state.condition, {firstAreaKey: this.props.user.City})
        //     })
        // }
    }
    componentWillReceiveProps(newProps) {
        if (newProps.activeMenu) {
            let condition = {...this.state.condition};
            if (newProps.activeMenu !== this.state.selectedMenuKey) {
                condition = {
                    //更换菜单的时候查询条件初始化
                }
                this.setState({filterTags: []}, () => {this.handleSearch();});
            }
            this.setState({selectedMenuKey: newProps.activeMenu, condition: condition});
        }
        let areaList = newProps.basicData.areaList.slice();
        if (this.props.user && this.props.user.City !== "") {
            areaList = areaList.filter(area => area.value === this.props.user.City);
        }
        this.setState({firstAreaOption: areaList});
    }

    handleSearchBoxToggle = (e) => {//筛选条件展开、收缩
        let visible = !this.state.expandSearchCondition;
        this.setState({expandSearchCondition: visible});
    }

    //searchbox组件render前的回调
    searchBoxWillMount = (searchMethod) => {
        if (searchMethod) {
            //setState由于是异步函数因此当前设置的值未必可以马上生效故而后面的回调函数可以在设置成功后进行的操作
            this.setState({searchHandleMethod: searchMethod}, () => {this.handleSearch();});
        }
    }
    //查询处理
    handleSearch = () => {
        let searchMethod = this.state.searchHandleMethod;
        if (searchMethod) {
            searchMethod();
        }
    }
   


    handleFollowChange = (e) => {//更近信息更改
        //console.log("更近信息更改:", e);
        let followStart = '', followEnd = '';
        if (e.key.includes("-")) {
            followStart = e.key.split('-')[0];
            followEnd = e.key.split('-')[1];
        }
        let condition = {...this.state.condition};
        condition.followUpStart = followStart;
        condition.followUpEnd = followEnd;
        this.setState({condition: condition}, () => {this.handleSearch()});
    }
    handleNumberChange = (e, field) => {
        //console.log("数字范围更改:", e, field);
        let condition = {...this.state.condition};
        condition[field] = e;
        this.setState({condition: condition}, () => {
            if (t) {
                clearTimeout(t);
            }
            t = setTimeout(() => this.handleSearch(), 1000);
        });
    }
    handleCreateTime = (e, field) => {
        //console.log("录入时间:", e, field);
        let condition = {...this.state.condition};
        condition[field] = (e === "" ? null : e);
        this.setState({condition: condition}, () => {this.handleSearch()});
    }
    //排序更改
    handleOrderChange = (e) => {
        console.log("排序:", e.target.value);
        let condition = {...this.state.condition};
        condition["orderRule"] = e.target.value;
        this.setState({condition: condition}, () => {this.handleSearch()});
    }
    //禁用日期
    disabledDate(current) {
        // Can not select days before today and today
        return current && current.valueOf() > Date.now();
    }
    //处理查看重客状态变更
    handleViewRepeatChange = (e) => {
        console.log("查看重客状态变更:", e.target.checked);
        let condition = {...this.state.condition};
        condition.pageIndex = 0;
        condition.isOnlyRepeat = e.target.checked;
        this.setState({condition: condition}, () => {this.handleSearch()});
    }
    render() {
        let expandSearchCondition = this.state.expandSearchCondition;
        // const tradePlannings = this.props.basicData.tradePlannings;
        // const businessTypes = this.props.basicData.businessTypes;
        // const customerLevels = this.props.basicData.customerLevels;
        // const requirementLevels = this.props.basicData.requirementLevels;
        // const customerSource = this.props.basicData.customerSource;
        // const invalidResions = this.props.basicData.invalidResions;
        // const areaList = this.props.basicData.areaList;
        let createDateStart = this.state.condition.createDateStart === null ? null : moment(this.state.condition.createDateStart);
        let createDateEnd = this.state.condition.createDateEnd === null ? null : moment(this.state.condition.createDateEnd);
        let followUpStart = this.state.condition.followUpStart === null ? null : moment(this.state.condition.followUpStart);
        let followUpEnd = this.state.condition.followUpEnd === null ? null : moment(this.state.condition.followUpEnd);
        const activeMenu = this.props.activeMenu;
        const dataSourceTotal = this.props.searchResult.validityCustomerCount || 0;

        return (
            <div>
                <SearchBox condition={this.state.condition} willMountCallback={this.searchBoxWillMount} />
                <div className='searchCondition'>
                    <Row>
                        <Col span={12}>
                            <span>所有合同></span>
                            <span> {this.state.filterTags.map((tag, i) => <Tag closable onClose={e => this.handleTagClose(tag, i)} key={tag.label + i}>{tag.label}</Tag>)}</span>
                        </Col>
                        <Col span={4}>
                            <Button onClick={this.handleSearchBoxToggle}>{expandSearchCondition ? "收起筛选" : "展开筛选"}<Icon type={expandSearchCondition ? "up-square-o" : "down-square-o"} /></Button>
                        </Col>
                    </Row>
<<<<<<< HEAD
                    <div style={{display: expandSearchCondition ? "block" : "none"}}>
                        <Row className="normalInfo">
                            <Col span={24}>
                                <label>所属部门:</label>
                            </Col>
                        </Row>
=======
                    <div style={{display: expandSearchCondition ? "block" : "none"}}>   
                        {/*这些条件可能后面会需要        
                        <Row className="normalInfo">
                            <Col>
                                {activeMenu !== "menu_invalid" ?
                                    <label><span style={{marginRight: '10px'}}>跟进日期：</span>
                                        <DatePicker disabledDate={this.disabledDate} value={followUpStart} onChange={(e, dateString) => this.handleCreateTime(dateString, 'followUpStart')} />- <DatePicker disabledDate={this.disabledDate} value={followUpEnd} onChange={(e, dateString) => this.handleCreateTime(dateString, 'followUpEnd')} />
                                    </label> : null}
                            </Col>
                        </Row>
        
                        <Row className="normalInfo">
                            <Col>
                                {(activeMenu === "menu_index" || activeMenu === "menu_invalid") ? <label><span style={{marginRight: '10px'}}>录入时间：</span><DatePicker disabledDate={this.disabledDate} value={createDateStart} onChange={(e, dateString) => this.handleCreateTime(dateString, 'createDateStart')} />- <DatePicker disabledDate={this.disabledDate} value={createDateEnd} onChange={(e, dateString) => this.handleCreateTime(dateString, 'createDateEnd')} /></label> : null}
                                {activeMenu !== "menu_invalid" ?
                                    <label><span style={{marginRight: '10px'}}>未跟天数进排序：</span>
                                        <Radio.Group onChange={this.handleOrderChange} defaultValue={false} value={this.state.condition.orderRule}>
                                            <Radio.Button value={true}><Icon type="arrow-up" />由少至多</Radio.Button>
                                            <Radio.Button value={false}><Icon type="arrow-down" />由多至少</Radio.Button>
                                        </Radio.Group>
                                    </label> : null}
                            </Col>
                        </Row>
                        */}
>>>>>>> bc2c6be0
                    </div>
                </div>
                {activeMenu === "menu_index" ? <p style={{marginBottom: '10px'}}>目前已为你筛选出<b>{dataSourceTotal}</b>条客户信息（已为你去掉重客）<Checkbox onChange={this.handleViewRepeatChange}><b>查看重客</b></Checkbox></p> : null}
            </div>
        )
    }
}

function mapStateToProps(state) {
    return {
        searchResult: state.search.searchResult,
        basicData: state.basicData,
        activeMenu: state.search.activeMenu,
        user: (state.oidc.user || {}).profile || {},
    }
}

function mapDispatchToProps(dispatch) {
    return {
        dispatch
    };
}
export default connect(mapStateToProps, mapDispatchToProps)(SearchCondition);<|MERGE_RESOLUTION|>--- conflicted
+++ resolved
@@ -179,14 +179,6 @@
                             <Button onClick={this.handleSearchBoxToggle}>{expandSearchCondition ? "收起筛选" : "展开筛选"}<Icon type={expandSearchCondition ? "up-square-o" : "down-square-o"} /></Button>
                         </Col>
                     </Row>
-<<<<<<< HEAD
-                    <div style={{display: expandSearchCondition ? "block" : "none"}}>
-                        <Row className="normalInfo">
-                            <Col span={24}>
-                                <label>所属部门:</label>
-                            </Col>
-                        </Row>
-=======
                     <div style={{display: expandSearchCondition ? "block" : "none"}}>   
                         {/*这些条件可能后面会需要        
                         <Row className="normalInfo">
@@ -211,7 +203,6 @@
                             </Col>
                         </Row>
                         */}
->>>>>>> bc2c6be0
                     </div>
                 </div>
                 {activeMenu === "menu_index" ? <p style={{marginBottom: '10px'}}>目前已为你筛选出<b>{dataSourceTotal}</b>条客户信息（已为你去掉重客）<Checkbox onChange={this.handleViewRepeatChange}><b>查看重客</b></Checkbox></p> : null}
