import {handleActions} from 'redux-actions';
import * as actionTypes from '../constants/actionType';
import moment from 'moment';

const initState = {
    rewardpunishmenList: {extension: [{key: "1", time: "tt", name: "tt", idcard: "tta", signed: "today"}], pageIndex: 0, pageSize: 10, total: 1},
    rewardpunishhumanlst: [],
    attendanceList: {extension: [{key: "1", time: "tt", name: "tt", idcard: "tta", signed: "today"}], pageIndex: 0, pageSize: 10, total: 1},
    attendanceSettingList: [],
    achievementList: {extension: [], pageIndex: 0, pageSize: 10, total: 1},
    stationList: [],//选中的部门职位
    orgstationList: [],//选中的部门职位
    blackList: {extension: [{key: '1', idcard: 'tt', name: 'test', reason: "tta"}], pageIndex: 0, pageSize: 10, total: 1},//黑名单结果
    showLoading: false,
    showOrgSelect: false,//部门选择
    navigator: [],//导航记录
    activeOrg: {id: '0', organizationName: '不限'},//当前部门
    activeMenu: 'menu_index',//当前菜单
    keyWord: '',//搜索关键词
    searchCondition: {},//完整搜索条件
    // humanType: 0,//0不限 1在职 2离职 3黑名单
    // orderRule: 0,//0不排 1升 2降
    // ageCondition: 0,//0不限 1 20以上 2 30以上 3 40以上
    // expandSearchBox: true,
    pageIndex: 0,
    pageSize: 10,
    total: 1,
    current: 0,
    lstChildren: [],
    organizate: "",
<<<<<<< HEAD
    searchResult: {extension: [{key: '1', id: 'tt', username: 'test', idcard: 'hhee'}], pageIndex: 0, pageSize: 10, totalCount: 1},//搜索结果
    curHumanDetail: null//当前选中员工信息
=======
    searchResult: {extension: [{key: '1', id: 'tt', username: 'test', idcard: 'hhee'}], pageIndex: 0, pageSize: 10, total: 1},//搜索结果
>>>>>>> 7fd5988a
};
let reducerMap = {};

//设置遮罩层
reducerMap[actionTypes.SET_SEARCH_LOADING] = function (state, action) {
    return Object.assign({}, state, {showLoading: action.payload});
}

//个人所在部门数据获取完成
reducerMap[actionTypes.DIC_GET_ORG_DETAIL_COMPLETE] = function (state, action) {
    let activeOrg = {...state.activeOrg};
    if (action.payload.id) {
        activeOrg = action.payload;
    }
    return Object.assign({}, state, {activeOrg: activeOrg});
}
//打开部门选择
reducerMap[actionTypes.OPEN_ORG_SELECT] = function (state, action) {
    return Object.assign({}, state, {showOrgSelect: true});
}
//关闭部门选择
reducerMap[actionTypes.CLOSE_ORG_SELECT] = function (state, action) {
    return Object.assign({}, state, {showOrgSelect: false});
}


//切换部门
reducerMap[actionTypes.CHAGNE_ACTIVE_ORG] = function (state, action) {
    let activeOrg = {...state.activeOrg}
    if (action.payload) {
        activeOrg = action.payload;
    }
    return Object.assign({}, state, {
        activeOrg: activeOrg,
        navigator: [],
        searchResult: []
    });
}
//菜单切换
reducerMap[actionTypes.CHANGE_MENU] = function (state, action) {
    return Object.assign({}, state, {
        activeMenu: action.payload,
        searchKeyWord: '',
        auditList: {extension: [], pageIndex: 0, pageSize: 10, totalCount: 0},
        navigator: [],
        searchResult: [],
        showLoading: false,
        showOrgSelect: false,
        showAuditDetail: false
    });
}
//搜索关键字改变
reducerMap[actionTypes.CHANGE_KEYWORD] = function (state, action) {
    return Object.assign({}, state, {searchKeyWord: action.payload});
}
//搜索完成
reducerMap[actionTypes.SEARCH_CUSTOMER_COMPLETE] = function (state, action) {
    let list = action.payload.extension;
    let result = action.payload;
    if (!action.payload) {
        result = {extension: [], pageIndex: 0, pageSize: 10, total: 0};
    }
    result.extension.map(c => {
        if (c.createTime) {
            c.createTime = moment(c.createTime).format("YYYY-MM-DD HH:mm:ss");
        }
    });
    return Object.assign({}, state, {searchResult: result});
}

reducerMap[actionTypes.UPDATE_STATIONLIST] = function (state, action) {
    return Object.assign({}, state, {stationList: action.payload.map(function(v, i) {return {key: i, ...v}}), showLoading: false});
}

reducerMap[actionTypes.UPDATE_ATTENDANCELST] = function (state, action) {
    let f = [];
    if (action.payload.extension&&action.payload.extension instanceof Array) {
        f = action.payload.extension.map(function (v, i) {
            return {key: i + "", ...v, date: moment(v.date).format('MMM YYYY')};
        });
    }

    action.payload.extension = f;
    return Object.assign({}, state, {attendanceList: action.payload, showLoading: false,
        current:action.payload.pageIndex,
        pageIndex: action.payload.pageIndex, pageSize: action.payload.pageSize, total: action.payload.totalCount});
}

reducerMap[actionTypes.SET_SEARCHINDEX] = function (state, action) {
    return Object.assign({}, state, {pageIndex: action.payload});
}

reducerMap[actionTypes.UPDATE_ORGSTATIONLIST] = function (state, action) {
    let f = [];
    if (action.payload&&action.payload instanceof Array) {
        f = action.payload.map(function (v, i) {
            return {key: i + "", stationname: v.positionName, isnew: false, positionType: v.positionType, id: v.id};
        });
    }
    
    return Object.assign({}, state, {orgstationList: f, showLoading: false});
}

//保存查询条件
reducerMap[actionTypes.SAVE_SEARCH_CONDITION] = function (state, action) {
    return Object.assign({}, state, {searchCondition: action.payload});
}

// reducerMap[actionTypes.SEARCH_BOX_EXPAND] = function (state, action) {
//     return Object.assign({}, state, {expandSearchBox: !state.expandSearchBox});
// }

// reducerMap[actionTypes.SEARCH_HUMANTYPE] = function (state, action) {
//     return Object.assign({}, state, {humanType: action.payload});
// }

// reducerMap[actionTypes.SEARCH_AGETYPE] = function (state, action) {
//     return Object.assign({}, state, {ageCondition: action.payload});
// }

// reducerMap[actionTypes.SEARCH_ORDERTYPE] = function (state, action) {
//     return Object.assign({}, state, {orderRule: action.payload});
// }

reducerMap[actionTypes.UPDATE_ALLHUMANINFO] = function (state, action) {
    return Object.assign({}, state, {searchResult: action.payload, showLoading: false});
}

reducerMap[actionTypes.UPDATE_BLACKLST] = function (state, action) {
    return Object.assign({}, state, {blackList: action.payload});
}

reducerMap[actionTypes.DELETE_UPDATEBLACKINFO] = function (state, action) {
    state.blackList.extension.splice(state.blackList.extension.findIndex(item => action.payload.idCard === item.idCard), 1);
    return Object.assign({}, state, {blackList: state.blackList});
}

reducerMap[actionTypes.UPDATE_SALARYINFO] = function (state, action) {
    return Object.assign({}, state, {achievementList: action.payload});
}
reducerMap[actionTypes.SET_SEARCH_LOADING] = function (state, action) {
    return Object.assign({}, state, {showLoading: action.payload});
}
reducerMap[actionTypes.UPDATE_ATTENDANCESETTINGLST] = function (state, action) {
    return Object.assign({}, state, {attendanceSettingList: action.payload});
}
reducerMap[actionTypes.UPDATE_REWARDPUNISHHUMANLIST] = function (state, action) {
    return Object.assign({}, state, {rewardpunishhumanlst: action.payload});
}
<<<<<<< HEAD
reducerMap[actionTypes.UPDATE_REWARDPUNISHMENTLIST] = function (state, action) {
    return Object.assign({}, state, {rewardpunishmenList: action.payload, showLoading: false});
}

reducerMap[actionTypes.HUMAN_GET_DETAIL_END] = function (state, action) {
    return Object.assign({}, state, {curHumanDetail: action.payload});
=======
reducerMap[actionTypes.UPDATE_REWARDPUNISHMENTLIST] = function(state, action) {

    return Object.assign({}, state, {rewardpunishmenList: action.payload, showLoading:false,
        current:action.payload.pageIndex,
        pageIndex: action.payload.pageIndex, pageSize: action.payload.pageSize, total: action.payload.totalCount} );
>>>>>>> 7fd5988a
}
export default handleActions(reducerMap, initState);<|MERGE_RESOLUTION|>--- conflicted
+++ resolved
@@ -28,12 +28,8 @@
     current: 0,
     lstChildren: [],
     organizate: "",
-<<<<<<< HEAD
-    searchResult: {extension: [{key: '1', id: 'tt', username: 'test', idcard: 'hhee'}], pageIndex: 0, pageSize: 10, totalCount: 1},//搜索结果
+    searchResult: {extension: [{key: '1', id: 'tt', username: 'test', idcard: 'hhee'}], pageIndex: 0, pageSize: 10, total: 1},//搜索结果
     curHumanDetail: null//当前选中员工信息
-=======
-    searchResult: {extension: [{key: '1', id: 'tt', username: 'test', idcard: 'hhee'}], pageIndex: 0, pageSize: 10, total: 1},//搜索结果
->>>>>>> 7fd5988a
 };
 let reducerMap = {};
 
@@ -105,21 +101,23 @@
 }
 
 reducerMap[actionTypes.UPDATE_STATIONLIST] = function (state, action) {
-    return Object.assign({}, state, {stationList: action.payload.map(function(v, i) {return {key: i, ...v}}), showLoading: false});
+    return Object.assign({}, state, {stationList: action.payload.map(function (v, i) {return {key: i, ...v}}), showLoading: false});
 }
 
 reducerMap[actionTypes.UPDATE_ATTENDANCELST] = function (state, action) {
     let f = [];
-    if (action.payload.extension&&action.payload.extension instanceof Array) {
+    if (action.payload.extension && action.payload.extension instanceof Array) {
         f = action.payload.extension.map(function (v, i) {
             return {key: i + "", ...v, date: moment(v.date).format('MMM YYYY')};
         });
     }
 
     action.payload.extension = f;
-    return Object.assign({}, state, {attendanceList: action.payload, showLoading: false,
-        current:action.payload.pageIndex,
-        pageIndex: action.payload.pageIndex, pageSize: action.payload.pageSize, total: action.payload.totalCount});
+    return Object.assign({}, state, {
+        attendanceList: action.payload, showLoading: false,
+        current: action.payload.pageIndex,
+        pageIndex: action.payload.pageIndex, pageSize: action.payload.pageSize, total: action.payload.totalCount
+    });
 }
 
 reducerMap[actionTypes.SET_SEARCHINDEX] = function (state, action) {
@@ -128,12 +126,12 @@
 
 reducerMap[actionTypes.UPDATE_ORGSTATIONLIST] = function (state, action) {
     let f = [];
-    if (action.payload&&action.payload instanceof Array) {
+    if (action.payload && action.payload instanceof Array) {
         f = action.payload.map(function (v, i) {
             return {key: i + "", stationname: v.positionName, isnew: false, positionType: v.positionType, id: v.id};
         });
     }
-    
+
     return Object.assign({}, state, {orgstationList: f, showLoading: false});
 }
 
@@ -157,6 +155,10 @@
 // reducerMap[actionTypes.SEARCH_ORDERTYPE] = function (state, action) {
 //     return Object.assign({}, state, {orderRule: action.payload});
 // }
+
+reducerMap[actionTypes.HUMAN_GET_DETAIL_END] = function (state, action) {
+    return Object.assign({}, state, {curHumanDetail: action.payload});
+}
 
 reducerMap[actionTypes.UPDATE_ALLHUMANINFO] = function (state, action) {
     return Object.assign({}, state, {searchResult: action.payload, showLoading: false});
@@ -183,19 +185,12 @@
 reducerMap[actionTypes.UPDATE_REWARDPUNISHHUMANLIST] = function (state, action) {
     return Object.assign({}, state, {rewardpunishhumanlst: action.payload});
 }
-<<<<<<< HEAD
 reducerMap[actionTypes.UPDATE_REWARDPUNISHMENTLIST] = function (state, action) {
-    return Object.assign({}, state, {rewardpunishmenList: action.payload, showLoading: false});
-}
 
-reducerMap[actionTypes.HUMAN_GET_DETAIL_END] = function (state, action) {
-    return Object.assign({}, state, {curHumanDetail: action.payload});
-=======
-reducerMap[actionTypes.UPDATE_REWARDPUNISHMENTLIST] = function(state, action) {
-
-    return Object.assign({}, state, {rewardpunishmenList: action.payload, showLoading:false,
-        current:action.payload.pageIndex,
-        pageIndex: action.payload.pageIndex, pageSize: action.payload.pageSize, total: action.payload.totalCount} );
->>>>>>> 7fd5988a
+    return Object.assign({}, state, {
+        rewardpunishmenList: action.payload, showLoading: false,
+        current: action.payload.pageIndex,
+        pageIndex: action.payload.pageIndex, pageSize: action.payload.pageSize, total: action.payload.totalCount
+    });
 }
 export default handleActions(reducerMap, initState);