--- conflicted
+++ resolved
@@ -1,9 +1,13 @@
-﻿using AutoMapper;
+﻿using ApplicationCore.Dto;
+using AutoMapper;
 using System;
 using System.Collections.Generic;
+using System.Linq;
 using System.Text;
 using System.Threading;
 using System.Threading.Tasks;
+using XYHHumanPlugin.Dto.Request;
+using XYHHumanPlugin.Dto.Response;
 using XYHHumanPlugin.Models;
 using XYHHumanPlugin.Stores;
 using SalaryInfoRequest = XYHHumanPlugin.Dto.Response.SalaryInfoResponse;
@@ -20,14 +24,8 @@
 
         protected IHumanManageStore _Store { get; }
         protected IMapper _mapper { get; }
-<<<<<<< HEAD
 
-        //public virtual async Task<List<PositionInfoResponse>> GetStationListByDepartment(string departmentid, CancellationToken cancellationToken = default(CancellationToken))
-        //{
-        //    return _mapper.Map<List<PositionInfoResponse>>(await _Store.GetStationListAsync(a => a.Where(b => b.ParentID == departmentid)));
-        //}
-
-        public virtual async Task SetStation(SalaryInfoRequest salary, CancellationToken cancellationToken = default(CancellationToken))
+        public virtual async Task SetSalary(SalaryInfoRequest salary, CancellationToken cancellationToken = default(CancellationToken))
         {
             if (salary == null)
             {
@@ -41,15 +39,24 @@
             await _Store.SetSalaryAsync(_mapper.Map<SalaryInfo>(salary), cancellationToken);
         }
 
-        public virtual async Task DeleteStation(SalaryInfoRequest salary, CancellationToken cancellationToken = default(CancellationToken))
+        public virtual async Task<SalaryInfoResponse> GetSalaryItem(string id, CancellationToken cancellationToken = default(CancellationToken))
+        {
+            if (id == null)
+            {
+                throw new ArgumentNullException(nameof(id));
+            }
+
+            return _mapper.Map<SalaryInfoResponse>(await _Store.GetSalaryAsync(a => a.Where(b => b.Position == id)));
+        }
+
+        public virtual async Task DeleteSalary(SalaryInfoRequest salary, CancellationToken cancellationToken = default(CancellationToken))
         {
             if (string.IsNullOrEmpty(salary.ID))
             {
                 throw new ArgumentNullException(nameof(salary));
             }
             await _Store.DeleteSalaryAsync(_mapper.Map<SalaryInfo>(salary), cancellationToken);
-            //await _Store.DeleteStationAsync(_mapper.Map<SalaryInfo>(departement), cancellationToken);
-=======
+        }
         
         public virtual async Task<HumanSearchResponse<SalaryInfoResponse>> SearchSalaryInfo(UserInfo user, HumanSearchRequest condition, CancellationToken cancellationToken = default(CancellationToken))
         {
@@ -68,6 +75,11 @@
                 connectstr = " and ";
             }
             else if (condition?.KeyWord != null)
+            {
+                sql += connectstr + @"a.`ID`!=''";
+                connectstr = " and ";
+            }
+            else if (condition?.KeyWord == null)
             {
                 sql += connectstr + @"a.`ID`!=''";
                 connectstr = " and ";
@@ -104,7 +116,6 @@
             }
             
             return Response;
->>>>>>> b629c62e
         }
     }
 }