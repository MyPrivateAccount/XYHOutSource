﻿using System;
using System.Collections.Generic;
using System.Text;
using XYHHumanPlugin.Stores;
using System.Threading.Tasks;
using ApplicationCore.Dto;
using HumanInfRequest = XYHHumanPlugin.Dto.Response.HumanInfoResponse;
using AutoMapper;
using ApplicationCore.Models;
using XYHHumanPlugin.Models;
using System.Threading;
using XYHHumanPlugin.Dto.Request;
using XYHHumanPlugin.Dto.Response;
using System.Linq;
using ApplicationCore.Managers;
using SocialInsuranceRequest = XYHHumanPlugin.Dto.Response.SocialInsuranceResponse;
using LeaveInfoRequest = XYHHumanPlugin.Dto.Response.LeaveInfoResponse;
using ChangeInfoRequest = XYHHumanPlugin.Dto.Response.ChangeInfoResponse;
using ApplicationCore;
using ApplicationCore.Stores;

namespace XYHHumanPlugin.Managers
{
    public class HumanManager
    {
        
        public HumanManager(IHumanManageStore stor, IMapper mapper,
            IOrganizationExpansionStore organizationExpansionStore,
            PermissionExpansionManager permissionExpansionManager)
        {
            _Store = stor;
            _mapper = mapper ?? throw new ArgumentNullException(nameof(mapper));
            _iorganizationExpansionStore = organizationExpansionStore ?? throw new ArgumentNullException(nameof(organizationExpansionStore));
            _permissionExpansionManager = permissionExpansionManager ?? throw new ArgumentNullException(nameof(permissionExpansionManager));
        }

        protected IHumanManageStore _Store { get; }
        protected IMapper _mapper { get; }
        protected IOrganizationExpansionStore _iorganizationExpansionStore { get; }
        protected PermissionExpansionManager _permissionExpansionManager { get; }

        public virtual async Task AddHuman(UserInfo info, HumanInfRequest req, string modify, string checktion, CancellationToken cancellationToken = default(CancellationToken))
        {
            if (req.ID == null)
            {
                req.ID = Guid.NewGuid().ToString();
            }

            await _Store.CreateAsync(_mapper.Map<SimpleUser>(info), _mapper.Map<HumanInfo>(req), modify, checktion, cancellationToken);
        }

        public virtual async Task CreateFileScopeAsync(string userId,  string humanid, FileInfoRequest fileInfoRequest, CancellationToken cancellationToken = default(CancellationToken))
        {
            if (fileInfoRequest == null)
            {
                throw new ArgumentNullException(nameof(fileInfoRequest));
            }

            var contractfile = _mapper.Map<AnnexInfo>(fileInfoRequest);
            if (string.IsNullOrEmpty(contractfile.ID))
            {
                contractfile.ID = humanid;
            }

            contractfile.CreateUser = userId;
            contractfile.CreateTime = DateTime.Now;

            await _Store.CreateAsync(contractfile, cancellationToken);
        }

        public virtual async Task<FileItemResponse> GetFilelistAsync(string humanid, CancellationToken cancellationToken = default(CancellationToken))
        {
            var f = await _Store.GetScopeFileListAsync(a => a.Where(b => b.ID == humanid));
            if (f.Count > 0)
            {
                var fileinfo = await _Store.GetFileListAsync(a => a.Where(b => b.FileGuid == f[0].FileGuid));
                return ConvertToFileItem(f[0].FileGuid, fileinfo);
            }
            return null;
        }
        
        private FileItemResponse ConvertToFileItem(string fileGuid, List<FileInfo> fl)
        {
            FileItemResponse fi = new FileItemResponse();
            fi.FileGuid = fileGuid;
            fi.Group = fl.FirstOrDefault()?.Group;
            fi.Icon = fl.FirstOrDefault(x => x.Type == "ICON")?.Uri;
            fi.Original = fl.FirstOrDefault(x => x.Type == "ORIGINAL")?.Uri;
            fi.Medium = fl.FirstOrDefault(x => x.Type == "MEDIUM")?.Uri;
            fi.Small = fl.FirstOrDefault(x => x.Type == "SMALL")?.Uri;

            string fr = ApplicationCore.ApplicationContext.Current.FileServerRoot;
            fr = (fr ?? "").TrimEnd('/');
            if (!String.IsNullOrEmpty(fi.Icon))
            {
                fi.Icon = fr + "/" + fi.Icon.TrimStart('/');
            }
            if (!String.IsNullOrEmpty(fi.Original))
            {
                fi.Original = fr + "/" + fi.Original.TrimStart('/');
            }
            if (!String.IsNullOrEmpty(fi.Medium))
            {
                fi.Medium = fr + "/" + fi.Medium.TrimStart('/');
            }
            if (!String.IsNullOrEmpty(fi.Small))
            {
                fi.Small = fr + "/" + fi.Small.TrimStart('/');
            }
            return fi;
        }
        public virtual async Task CreateFilelistAsync(string userid, List<FileInfoCallbackRequest> fileInfoCallbackRequestList, CancellationToken cancellationToken = default(CancellationToken))
        {
            if (fileInfoCallbackRequestList == null)
            {
                throw new ArgumentNullException(nameof(fileInfoCallbackRequestList));
            }

            var fileInfos = _mapper.Map<List<FileInfo>>(fileInfoCallbackRequestList);
            for (int i = 0; i < fileInfos.Count; i++)
            {
                fileInfos[i].IsDeleted = false;
                fileInfos[i].CreateTime = DateTime.Now;
                fileInfos[i].CreateUser = userid;
                fileInfos[i].Uri = fileInfoCallbackRequestList[i].FilePath;
            }
            await _Store.CreateListAsync(fileInfos, cancellationToken);
        }

        public virtual async Task<ModifyInfoResponse> SubmitAsync(string modifyid, ExamineStatusEnum ext, CancellationToken cancellationToken = default(CancellationToken))
        {
            if (modifyid == null)
            {
                throw new ArgumentNullException(nameof(modifyid));
            }

            if (ext == ExamineStatusEnum.Approved)
            {
                return _mapper.Map<ModifyInfoResponse>(await _Store.UpdateExamineStatus(modifyid, ext, cancellationToken));
            }
            else if (ext == ExamineStatusEnum.Reject)
            {
                return _mapper.Map<ModifyInfoResponse>(await _Store.UpdateExamineStatus(modifyid, ext, cancellationToken));
            }
            return null;
        }

        public virtual async Task PreBecomeHuman(UserInfo userinfo, string modifyid, SocialInsuranceRequest info, string checkaction, CancellationToken cancellationToken = default(CancellationToken))
        {
            if (userinfo == null)
            {
                throw new ArgumentNullException(nameof(userinfo));
            }

            await _Store.PreBecomeHuman(_mapper.Map<SimpleUser>(userinfo), modifyid, info.ID, JsonHelper.ToJson(_mapper.Map<SocialInsurance>(info)), info.IDCard, checkaction, cancellationToken);
        }

        public virtual async Task BecomeHuman(SocialInsuranceRequest hr, CancellationToken cancellationToken = default(CancellationToken))
        {
            if (hr == null)
            {
                throw new ArgumentNullException(nameof(hr));
            }

            await _Store.BecomeHuman(_mapper.Map<SocialInsurance>(hr), hr.ID, cancellationToken);
        }

        public virtual async Task PreLeaveHuman(UserInfo userinfo, string modifyid, LeaveInfoRequest info, string checkaction, CancellationToken cancellationToken = default(CancellationToken))
        {
            if (userinfo == null)
            {
                throw new ArgumentNullException(nameof(userinfo));
            }

            await _Store.PreLeaveHuman(_mapper.Map<SimpleUser>(userinfo), modifyid, info.ID, JsonHelper.ToJson(_mapper.Map<LeaveInfo>(info)), info.IDCard, checkaction, cancellationToken);
        }

        public virtual async Task LeaveHuman(LeaveInfoRequest info, CancellationToken cancellationToken = default(CancellationToken))
        {
            if (info == null)
            {
                throw new ArgumentNullException(nameof(info));
            }
            await _Store.LeaveHuman(_mapper.Map<LeaveInfo>(info), info.ID, cancellationToken);
        }

        public virtual async Task PreChangeHuman(UserInfo userinfo, string modifyid, ChangeInfoRequest info, string checkaction, CancellationToken cancellationToken = default(CancellationToken))
        {
            if (userinfo == null)
            {
                throw new ArgumentNullException(nameof(userinfo));
            }

            await _Store.PreChangeHuman(_mapper.Map<SimpleUser>(userinfo), modifyid, info.ID, JsonHelper.ToJson(_mapper.Map<ChangeInfo>(info)), info.IDCard, checkaction, cancellationToken);
        }

        public virtual async Task ChangeHuman(ChangeInfoRequest info, CancellationToken cancellationToken = default(CancellationToken))
        {
            if (info == null)
            {
                throw new ArgumentNullException(nameof(info));
            }
            await _Store.ChangeHuman(_mapper.Map<ChangeInfo>(info), info.ID, cancellationToken);
        }

        #region 检索
        public virtual async Task<HumanSearchResponse<HumanInfoResponse>> SearchHumanInfo(UserInfo user, HumanSearchRequest condition, CancellationToken cancellationToken = default(CancellationToken))
        {
            if (condition == null)
            {
                throw new ArgumentNullException(nameof(condition));
            }

            var Response = new HumanSearchResponse<HumanInfoResponse>();
            var sql = @"SELECT a.* from XYH_HU_HUMANMANAGE as a where";

            if (condition?.CheckStatu > 0)
            {
                sql = @"SELECT a.* from XYH_HU_HUMANMANAGE as a LEFT JOIN XYH_HU_MODIFY as b ON a.`RecentModify`=b.`ID` where";
            }

            string connectstr = " ";
            if (!string.IsNullOrEmpty(condition?.KeyWord))
            {
                sql += connectstr + @"LOCATE('" + condition.KeyWord + "', a.`Name`)>0";
                connectstr = " and ";
            }
            else if (condition?.KeyWord != null)
            {
                sql += connectstr + @"a.`ID`!=''";
                connectstr = " and ";
            }

            if (condition?.HumanType > 0)//0不限 1未入职 2在职 3离职 4黑名单
            {
                switch (condition?.HumanType)
                {
                    case 1: 
                    {
                        sql += connectstr + @"a.`StaffStatus`=0";
                        connectstr = " and ";
                    } break;

                    case 2: 
                    {
                        sql += connectstr + @"a.`StaffStatus`>1";
                        connectstr = " and ";
                    } break;

                    case 3: 
                    {
                        sql += connectstr + @"a.`StaffStatus`=1";
                        connectstr = " and ";
                    } break;

                    case 4: 
                    {
                        sql += connectstr + @"a.`StaffStatus`=-1";
                        connectstr = " and ";
                    } break;
                }
            }

            if (condition?.SearchTimeType > 0)
            {
                switch (condition?.SearchTimeType)
                {
                    case 1: {
                            sql += connectstr + @"(a.`CreateTime`<='" + condition.CreateDateStart.Value + "'";
                            connectstr = " and ";
                            sql += connectstr + @"a.`CreateTime`>='" + condition.CreateDateEnd.Value + "')";
                        } break;
                    case 2:
                        {
                            sql += connectstr + @"(a.`EntryTime`<='" + condition.CreateDateStart.Value + "'";
                            connectstr = " and ";
                            sql += connectstr + @"a.`EntryTime`>='" + condition.CreateDateEnd.Value + "')";
                        }
                        break;
                    case 3:
                        {
                            sql += connectstr + @"(a.`BecomeTime`<='" + condition.CreateDateStart.Value + "'";
                            connectstr = " and ";
                            sql += connectstr + @"a.`BecomeTime`>='" + condition.CreateDateEnd.Value + "')";
                        }
                        break;
                    case 4:
                        {
                            sql += connectstr + @"(a.`LeaveTime`<='" + condition.CreateDateStart.Value + "'";
                            connectstr = " and ";
                            sql += connectstr + @"a.`LeaveTime`>='" + condition.CreateDateEnd.Value + "')";
                        }
                        break;
                    default:
                        break;
                }

            }
            
            if (condition?.CheckStatu > 0)
            {
                string head = "(", tail = ")";
                if ((condition?.CheckStatu & 0x01) > 0)//1 2 4 8 未提交 审核中 通过 驳回
                {
                    sql += connectstr + head + @"b.`ExamineStatus`=0";
                    connectstr = " or ";
                    head = "";
                }
                if ((condition?.CheckStatu & 0x02) > 0)
                {
                    sql += connectstr + head + @"b.`ExamineStatus`=1";
                    connectstr = " or ";
                    head = "";
                }
                if ((condition?.CheckStatu & 0x04) > 0)
                {
                    sql += connectstr + head + @"b.`ExamineStatus`=8";
                    connectstr = " or ";
                    head = "";
                }
                if ((condition?.CheckStatu & 0x08) > 0)
                {
                    sql += connectstr + head + @"b.`ExamineStatus`=16";
                    connectstr = " or ";
                    head = "";
                }

                sql += tail;
                connectstr = " and ";
            }
            
            if (condition?.AgeCondition > 0)
            {
                if (condition?.AgeCondition == 1)
                {
                    sql += connectstr + @"a.`Age`>=20";
                    connectstr = " and ";
                }
                else if (condition?.AgeCondition == 2)
                {
                    sql += connectstr + @"a.`Age`>=30";
                    connectstr = " and ";
                }
                else if (condition?.AgeCondition == 3)
                {
                    sql += connectstr + @"a.`Age`>=40";
                    connectstr = " and ";
                }
            }
            
            if (condition?.OrderRule == 0 || condition?.OrderRule == null)
            {
                sql += @" ORDER BY a.`Name`";
            }
            else if (condition?.OrderRule == 1)
            {
                sql += @" ORDER BY a.`ID`";
            }

            try
            {
                List<HumanInfo> query = new List<HumanInfo>();
                var sqlinfo = _Store.DapperSelect<HumanInfo>(sql).ToList();

                if (!string.IsNullOrEmpty(condition?.Organizate) && condition.LstChildren.Count > 0)
                {
                    foreach (var item in sqlinfo)
                    {
                        if (condition.LstChildren.Contains(item.DepartmentId))
                        {
                            query.Add(item);
                        }
                    }
                }
                else
                {
                    query = sqlinfo;
                }

                Response.ValidityContractCount = query.Count;
                Response.TotalCount = query.Count;

                List<HumanInfo> result = new List<HumanInfo>();
                var begin = (condition.pageIndex) * condition.pageSize;
                var end = (begin + condition.pageSize) > query.Count ? query.Count : (begin + condition.pageSize);

                for (; begin < end; begin++)
                {
                    
                    result.Add(query.ElementAt(begin));
                }

                Response.PageIndex = condition.pageIndex;
                Response.PageSize = condition.pageSize;
                Response.Extension = _mapper.Map<List<HumanInfoResponse>>(result);

                foreach (var item in Response.Extension)
                {
                    var tf = await _Store.GetStationAsync(a => a.Where(b => b.ID == item.Position));
                    if (tf != null)
                    {
                        item.PositionName = tf.PositionName;
                    }
                    
                }
            }
            catch (Exception e)
            {

                throw;
            }
            
            return Response;
        }
        #endregion
<<<<<<< HEAD

        public virtual async Task<PagingResponseMessage<HumanInfoResponse>> SimpleSearch(UserInfo user, string permissionId, string keyword,string branchId, int pageSize, int pageIndex)
        {
            PagingResponseMessage<HumanInfoResponse> r = new PagingResponseMessage<HumanInfRequest>();

            var orgIds = await _permissionExpansionManager.GetOrganizationOfPermission(user.Id, permissionId);
            if (!String.IsNullOrEmpty(branchId))
            {
                var lids = await _permissionExpansionManager.GetLowerDepartments(branchId);
                orgIds = lids.Where(x => orgIds.Contains(x)).ToList();
            }

            var query = _Store.SimpleQuery;
            query = query.Where(hr => orgIds.Contains(hr.DepartmentId));

            if (!String.IsNullOrWhiteSpace(keyword))
            {
                query = query.Where(hr => ( hr.Name.Contains(keyword) || hr.UserID.Contains(keyword) || hr.ID==keyword ));
            }
            if(pageSize>0 && pageIndex > 0)
            {
                r.TotalCount = await query.CountAsync();
                r.PageIndex = pageIndex;
                r.PageSize = pageSize;
                query = query.Skip((pageIndex - 1) * pageSize).Take(pageSize);
                
            }
            var ul = await query.ToListAsync();
            r.Extension = new List<HumanInfRequest>();
            ul.ForEach(u =>
            {
                var u2 = _mapper.Map<HumanInfoResponse>(u);
                if (u.OrganizationExpansion != null && !String.IsNullOrEmpty(u.OrganizationExpansion.FullName))
                {
                    u2.OrganizationFullName = u.OrganizationExpansion.FullName;
                }else if (u.Organizations != null)
                {
                    u2.OrganizationFullName = u.Organizations.OrganizationName;
                }
                r.Extension.Add(u2);
            });

            if (r.TotalCount == 0)
            {
                r.TotalCount = r.Extension.Count;
            }

            return r;




        }
=======
>>>>>>> 7121f0be
    }
}<|MERGE_RESOLUTION|>--- conflicted
+++ resolved
@@ -413,7 +413,6 @@
             return Response;
         }
         #endregion
-<<<<<<< HEAD
 
         public virtual async Task<PagingResponseMessage<HumanInfoResponse>> SimpleSearch(UserInfo user, string permissionId, string keyword,string branchId, int pageSize, int pageIndex)
         {
@@ -467,7 +466,5 @@
 
 
         }
-=======
->>>>>>> 7121f0be
     }
 }