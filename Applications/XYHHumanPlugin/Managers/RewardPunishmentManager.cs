--- conflicted
+++ resolved
@@ -32,11 +32,8 @@
                 throw new ArgumentNullException(nameof(itm));
             }
 
-<<<<<<< HEAD
-            await _Store.AddRPInfoeAsync(_mapper.Map<RewardPunishmentInfo>(itm), cancellationToken);
-=======
+
             //await _Store.AddRPInfoeAsync(_mapper.Map<List<RewardPunishmentInfo>>(itm), cancellationToken);
->>>>>>> 18163a1e
         }
 
         public virtual async Task DeleteRPInfo(string id, CancellationToken cancellationToken = default(CancellationToken))
